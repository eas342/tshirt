procFiles: /surtrdata1/tso_analysis/otis_long_dark/pairwise_sub_red_grism/NRC*.fits # files on which to do spec extraction
excludeList: null
srcName: A0V J=8.54 source
srcNameShort: pairwiseSubRed06_covWeights
nightName: otisLongDarkSimGrism
dispDirection: x ## dispersion direction 'x' or 'y'
starPositions: ## positions of the stars in the spatial direction. The first one is the target
   - 280
refPhotCentering: null ## photometry fits file where to obtain centroid shifts to apply from 1 star/source
bkgSubX: True ## Do background subtraction along the X direction?
bkgRegionsX: ## a list of background regions in the X direction
   - [0, 300]
bkgOrderX: 0 ## order of polynomial subtraction in the X direction
bkgSubY: True ## Do background subtraction along the Y direction?
bkgRegionsY: ## a list of background regions in the Y direction
   - [0, 260]
   - [300, 600]
bkgOrderY: 1 ## order of polynomial subtraction in the Y direction
apWidth: 14. ## Source aperture width
dispPixels: [380, 2044] ## pixels to use in the dispersion direction
jdRef: 2457551 ## JD reference offset to subtract for plotting
timingMethod: JWSTint ## how to assign integration times? None, 'JWSTint' will add int time to exposure start
isCube: False ## Is the data a cube (3D)?
cubePlane: 0 ## The plane to choose if data is in cubes
doCentering: False ## Center the aperturess with Gaussian?
FITSextension: 0 ## FITS extension of science frames
HEADextension: 0 ## FITS extension of the header info (for exposure and timing)
isSlope: False ## Is the FITS image a slope image that should be multiplied by the int time?
readNoise: 14 ## Read noise in electrons
detectorGain: 1.8 ## Optionally specify the detector gain e-/DN
dateFormat: Two Part ## Format of date. "Two Part" is split over DATE-OBS and TIME-OBS, whereas "One Part" is all in DATE-OBS
waveCalMethod: NIRCamTS ## the wavelength calibration method (None/null, NIRCamTS)
readNoiseCorrelation: True ## Treat the read noise as correlated across pixels?
<<<<<<< HEAD
readNoiseCorrVal: 0.01 ## The value of reaad noise correlation (if handling read Noise correlation)
fixedProfile: True ## fixed profile throughout
=======
readNoiseCorrVal: 0.08 ## The value of reaad noise correlation (if handling read Noise correlation)
>>>>>>> 861cc74f
<|MERGE_RESOLUTION|>--- conflicted
+++ resolved
@@ -31,9 +31,5 @@
 dateFormat: Two Part ## Format of date. "Two Part" is split over DATE-OBS and TIME-OBS, whereas "One Part" is all in DATE-OBS
 waveCalMethod: NIRCamTS ## the wavelength calibration method (None/null, NIRCamTS)
 readNoiseCorrelation: True ## Treat the read noise as correlated across pixels?
-<<<<<<< HEAD
-readNoiseCorrVal: 0.01 ## The value of reaad noise correlation (if handling read Noise correlation)
-fixedProfile: True ## fixed profile throughout
-=======
 readNoiseCorrVal: 0.08 ## The value of reaad noise correlation (if handling read Noise correlation)
->>>>>>> 861cc74f
+fixedProfile: True ## fixed profile throughout